// Precedence is used by the parser to determine which rule to apply when there are two rules that can be applied.
// We use the PREC dict to globally define rule pprecidence
const PREC = {
    COMMENT: 1,
    STRING: 2,
    
    COMMA: -1,
    OBJECT: -1,
    USER_TYPE: 1,
    DECLARATION: 1,
    ASSIGN: 0,
    TERNARY: 1,
    OR: 2,
    AND: 3,
    REL: 4,
    PLUS: 5,
    TIMES: 6,
    EXP: 7,
    TYPEOF: 8,
    DELETE: 8,
    VOID: 8,
    NOT: 9,
    NEG: 10,
    INC: 11,
    CALL: 12,
    NEW: 13,
    MEMBER: 14 
}

// The following is the core grammar for Solidity. It accepts Solidity smart contracts between the versions 0.4.x and 0.7.x.
module.exports = grammar({
    name: 'solidity',

    // Extras is an array of tokens that is allowed anywhere in the document.
    extras: $ => [
        // Allow comments to be placed anywhere in the file
        $.comment,
        // Allow characters such as whitespaces to be placed anywhere in the file
        /[\s\uFEFF\u2060\u200B\u00A0]/
    ],
    
    // The word token allows tree-sitter to appropriately handle scenario's where an identifier includes a keyword.
    // Documentation: https://tree-sitter.github.io/tree-sitter/creating-parsers#keywords
    word: $ => $.identifier,

    conflicts: $ => [
        [$._primary_expression, $.type_name],
        [$._parameter_list, $.fallback_receive_definition],
        [$._primary_expression, $.type_cast_expression],
        [$._yul_expression, $.yul_path],
        [$._yul_expression, $.yul_assignment],
    ],

    rules: {
        //  -- [ Program ] --  
        source_file: $ => seq(
            repeat($._source_unit),
        ),

        //  -- [ Source Element ] --  
        _source_unit: $ =>  choice(
            $._directive,
            $._declaration,
        ),

        //  -- [ Directives ] --  
        _directive: $ => choice(
            $.pragma_directive,
            $.import_directive,
        ),

        // Pragma
        pragma_directive: $ => seq(
            "pragma",
            "solidity",
            repeat(field("version_constraint", $._pragma_version_constraint)),
            $._semicolon,
        ),

        _pragma_version_constraint: $ => seq(
            optional($._solidity_version_comparison_operator),
            $._solidity_version,
        ),
        _solidity_version: $ => /\d+(.\d+(.\d+)?)?/,
        _solidity_version_comparison_operator: $ => choice("<=", "<", "^", ">", ">=", "~", "="),

        // Import
        import_directive: $ => seq(
            'import',
            choice(
                $._source_import,
                seq($._import_clause, $._from_clause)
            ),
            $._semicolon,
        ),

        _source_import: $ => seq(
            field('source', $.string),
            optional(seq("as", $.identifier))
        ),

        _import_clause: $ => choice(
            $._single_import,
            $._multiple_import,
        ),

        _from_clause: $ => seq(
            "from", field('source', $.string)
        ),
    
        _single_import: $ => seq(
            "*",
            optional(
                seq(
                    "as",
                    field("import_alias", $.identifier)
                )
            )
        ),
    
        _multiple_import: $ => seq(
            '{',
            commaSep($._import_declaration),
            '}'
        ),

        _import_declaration: $  => seq(
            field("import_origin", $.identifier),
            optional(
                seq(
                    "as",
                    field("import_alias", $.identifier)
                )
            )
        ),

        //  -- [ Declarations ] --  
        _declaration: $ => choice(
            $.contract_declaration,
            $.interface_declaration,
            $.library_declaration,
            $.struct_declaration,
            $.enum_declaration,
            $.function_definition,
            $.constant_variable_declaration,
        ),

        constant_variable_declaration: $ => seq(
            field("type", $.type_name),
            $.constant,
            field("name", $.identifier),
            '=', 
            field("value", $._expression),
            $._semicolon
        ),
        
        // Contract Declarations
        contract_declaration: $ => seq(
            optional('abstract'),
            'contract',
            field("name", $.identifier),
            optional($._class_heritage),
            field('body', $.contract_body),
        ),

        interface_declaration: $ => seq(
            'interface',
            field("name", $.identifier),
            optional($._class_heritage),
            field('body', $.contract_body),
        ),

        library_declaration: $ => seq(
            'library',
            field("name", $.identifier),
            field('body', $.contract_body),
        ),

        _class_heritage: $ => seq(
            "is", 
            commaSep1($._inheritance_specifier)
        ),

        _inheritance_specifier: $ => seq(
            field("ancestor", $._user_defined_type),
            optional(field("ancestor_arguments", $._call_arguments)),
        ),

        contract_body: $  => seq(
            "{",
            repeat(choice(
                $.function_definition,
                $.modifier_definition,
                $.state_variable_declaration,
                $.struct_declaration,
                $.enum_declaration,
                $.event_definition,
                $.using_directive,
                $.constructor_definition,
                $.fallback_receive_definition,
            )),
            "}",
        ),

        struct_declaration: $ =>  seq(
            'struct',
            field("struct_name", $.identifier),
            '{', 
            repeat1($.struct_member),
            '}',
        ),

        struct_member: $ => seq(
            field("type", $.type_name),
            field("name", $.identifier),
            $._semicolon
        ),

        enum_declaration: $ =>  seq(
            'enum',
            field("enum_type_name", $.identifier),
            '{',
            commaSep(alias($.identifier, $.enum_value)),
            '}',
        ),
            

        event_definition: $ => seq(
            'event',  field('name', $.identifier), $._event_parameter_list ,  optional('anonymous'), $._semicolon
        ),

        _event_parameter_list: $ => seq(
            "(",
            commaSep($.event_paramater),
            ")"
        ),

        event_paramater: $ => seq(
            field("type", $.type_name),
            optional("indexed"),
            optional(field("name", $.identifier)),
        ),

        using_directive: $ => seq(
            'using', 
            alias($._user_defined_type, $.type_alias),
            'for',
            field("source", choice($.any_source_type, $.type_name)),
            $._semicolon
        ),

        any_source_type: $ => '*',

        // -- [ Statements ] --
        _statement: $ => choice(
            $.block_statement,
            $.expression_statement,
            $.variable_declaration_statement,
            $.if_statement,
            $.for_statement,
            $.while_statement,
            $.do_while_statement,
            $.continue_statement,
            $.break_statement,
            $.try_statement,
            $.return_statement,
            $.emit_statement,
            $.assembly_statement
        ),

        assembly_statement: $ => seq(
            'assembly',
            optional('"evmasm"'),
            "{",
            repeat($._yul_statement),
            "}"
        ),

        // -- [ Yul ] --
        _yul_statement: $ => choice(
            $.yul_block,
            $.yul_variable_declaration,
            $.yul_assignment,
            $.yul_function_call,
            $.yul_if_statement,
            $.yul_for_statement,
            $.yul_switch_statement,
            $.yul_leave,
            $.yul_break,
            $.yul_continue,
            $.yul_function_definition
        ),
        
        yul_leave: $ => "leave",
        yul_break: $ => "break",
        yul_continue: $ => "continue",

        yul_identifier: $ => /[a-zA-Z$_]+/,
        _yul_expression: $ => choice($.yul_path, $.yul_function_call, $._yul_literal),
        yul_path: $ => prec.left(dotSep1($.yul_identifier)),
        
        // -- Yul Literals --
        _yul_literal: $ =>  choice(
            $.yul_decimal_number,
            $.yul_string_literal,
            $.yul_hex_number,
            $.yul_boolean,
        ),
        yul_decimal_number: $ => /0|([1-9][0-9]*)/,
        yul_string_literal: $ => $.string,
        yul_hex_number: $ => /0x[0-9A-Fa-f]*/,
        yul_boolean: $ => choice('true', 'false'),

        // -- Yul Statements --
        yul_block: $ => seq('{', repeat($._yul_statement), '}'),
        yul_variable_declaration: $ => prec.left(PREC.DECLARATION, choice(
            seq('let', field("left", $.yul_identifier), optional(seq(':=', field("right", $._yul_expression)))),
            seq(
                'let', field("left", choice(
                    commaSep1($.yul_identifier),
                    seq('(', commaSep1($.yul_identifier), ')')
                )), 
                optional(seq(':=', field("right", $.yul_function_call)))),
        )),
        yul_assignment: $ => prec.left(PREC.ASSIGN, choice(
            seq($.yul_path, ':=', $._yul_expression),
            seq(commaSep1($.yul_path), optional(seq(':=', $.yul_function_call))),
        )),
        yul_function_call: $ => seq(
            field("function", choice($.yul_identifier, $.yul_evm_builtin)), '(', commaSep($._yul_expression), ')'
        ),
        yul_if_statement: $ => seq('if', $._yul_expression, $.yul_block),
        yul_for_statement: $ => seq('for', $.yul_block, $._yul_expression, $.yul_block, $.yul_block),
        yul_switch_statement: $ => seq(
            'switch', $._yul_expression,
            choice(
                seq('default', $.yul_block),
                seq(
                    repeat1(seq('case', $._yul_literal, $.yul_block)),
                    optional(seq('default', $.yul_block)),
                )
            ),
        ),
        yul_function_definition: $ => seq(
            'function', $.yul_identifier, '(', commaSep($.yul_identifier), ')',
            optional(seq('->', commaSep1($.yul_identifier))),
            $.yul_block
        ),

        yul_evm_builtin: $ => prec(1, choice(
            'stop',
            'add',
            'sub',
            'mul',
            'div',
            'sdiv',
            'mod',
            'smod',
            'exp',
            'not',
            'lt',
            'gt',
            'slt',
            'sgt',
            'eq',
            'iszero',
            'and',
            'or',
            'xor',
            'byte',
            'shl',
            'shr',
            'sar',
            'addmod',
            'mulmod',
            'signextend',
            'keccak256',
            'pop',
            'mload',
            'mstore',
            'mstore8',
            'sload',
            'sstore',
            'msize',
            'gas',
            'address',
            'balance',
            'selfbalance',
            'caller',
            'callvalue',
            'calldataload',
            'calldatasize',
            'calldatacopy',
            'extcodesize',
            'extcodecopy',
            'returndatasize',
            'returndatacopy',
            'extcodehash',
            'create',
            'create2',
            'call',
            'callcode',
            'delegatecall',
            'staticcall',
            'return',
            'revert',
            'selfdestruct',
            'invalid',
            'log0',
            'log1',
            'log2',
            'log3',
            'log4',
            'chainid',
            'origin',
            'gasprice',
            'blockhash',
            'coinbase',
            'timestamp',
            'number',
            'difficulty',
            'gaslimit',
        )),

        // -- [ Statements ] --
        block_statement: $ => seq('{', repeat($._statement), "}"),
        variable_declaration_statement: $ => prec(3,seq(
                choice(
                    seq($.variable_declaration, optional(seq('=', $._expression))),
                    seq($.variable_declaration_tuple, '=', $._expression),
                ),
                $._semicolon
        )),

        // var_variable_decartion: $ => prec.left(seq(
        //     'var',
        //     choice(
        //         $.identifier,
        //         seq(
        //             '(', 
        //             optional($.identifier),
        //             repeat(
        //                 seq(
        //                     ',',
        //                     optional($.identifier),
        //                 )
        //             ),
        //         ')')
        //     ),
        //     '=',
        //      $._expression,
        //      $._semicolon,
        // )),

        variable_declaration: $ => seq(
            $.type_name,
            optional(choice('memory', 'storage', 'calldata')),
            field('name', $.identifier)
        ),

        variable_declaration_tuple: $ => prec(3, choice(
            seq(
                '(', 
                commaSep($.variable_declaration),
                ')'
            ),
            seq('var',
                '(', 
                optional($.identifier),
                repeat(
                    seq(
                        ',',
                        optional($.identifier),
                    )
                ),
                ')'
            )
        )),

        expression_statement: $ => seq($._expression, $._semicolon),

        if_statement: $ => prec.left(seq(
            'if', '(',$._expression, ')', $._statement, optional(seq('else', $._statement)),
        )),
        
        for_statement: $ => seq(
            'for', '(', 
            choice($.variable_declaration_statement, $.expression_statement, $._semicolon),
            choice($.expression_statement, $._semicolon),
            optional($._expression),
            ')', $._statement,
        ),

        while_statement: $ => seq(
            'while', '(',$._expression, ')', $._statement,
        ),
        do_while_statement: $ => seq(
            'do', $._statement, 'while', '(',$._expression, ')',
        ),        
        continue_statement: $ => seq('continue', $._semicolon),
        break_statement: $ => seq('break', $._semicolon),
        
        try_statement: $ => seq(
            'try', $._expression, optional(seq('returns', $._parameter_list)), $.block_statement, repeat1($.catch_clause),
        ),

        catch_clause: $ => seq(
            'catch', optional(seq(optional($.identifier), $._parameter_list)), $.block_statement,
        ),

        return_statement: $ => seq(
            'return', optional($._expression), $._semicolon
        ),
        emit_statement: $ => seq(
            'emit',  $._expression, $._call_arguments, $._semicolon
        ),


        //  -- [ Definitions ] --  
        
        // Definitions
        state_variable_declaration: $ => seq(
            field("type", $.type_name),
            repeat(choice(
                field('visibility', $.visibility), // FIXME: this also allows external
                $.constant,
                $.override_specifier,
                $.immutable,
            )),
            field("name", $.identifier),
            optional(seq(
                '=', field("value", $._expression)
            )),
            $._semicolon
        ),
        constant: $ => "constant",
        visibility: $ => choice(
            'public',
            'internal',
            'private',
            'external',
        ),

        state_mutability: $ => choice(
            'pure',
            'view',
            'payable'
        ),

        immutable: $ => 'immutable',
        _override: $ => 'override',

        override_specifier: $ => seq(
            'override',
            optional(seq(
                '(',
                commaSep1($._user_defined_type),
                ')',
            ))
        ),

        modifier_definition: $ => seq(
            "modifier",
            field("name", $.identifier),
            optional($._parameter_list),
            repeat(choice(
                $.virtual,
                $.override_specifier,
            )),
            choice($._semicolon, field("body", $.function_body)),
        ),

        constructor_definition: $ => seq(
            'constructor',
            $._parameter_list,
            repeat(choice(
                $.modifier_invocation,
                'payable',
                choice('internal', 'public'),
            )),
            field('body', $.function_body),
        ),

        fallback_receive_definition: $ => seq(
            choice(seq(
                optional("function"),
                choice('fallback', 'receive'),
                ),
                "function"
            ),
            '(', ')',
            // FIXME: We use repeat to allow for unorderedness. However, this means that the parser 
            // accepts more than just the solidity language. The same problem exists for other definition rules.
            repeat(choice(
                $.visibility,      
                $.modifier_invocation,
                $.state_mutability,
                $.virtual,
                $.override_specifier,
            )),
            choice($._semicolon, field('body', $.function_body))
        ),

        function_definition: $ => seq(
            "function",
            field("function_name", $.identifier),
            $._parameter_list,
            repeat(choice(
                $.modifier_invocation,
                $.visibility,
                $.state_mutability,
                $.virtual,
                $.override_specifier,
            )),
            field("return_type", optional($.return_type_definition)),
            choice($._semicolon, field('body', $.function_body))
        ),

        return_type_definition: $ => seq(     
            'returns',
            $._parameter_list,
        ),

        virtual: $ => "virtual",
        modifier_invocation: $ => seq($.identifier, optional($._call_arguments)),
        
        _call_arguments: $ => prec(4,
            seq(
                '(',
                commaSep(choice(
                    $._expression,
                    seq("{", commaSep($.identifier, ":", $._expression), "}"),
                )),
                ')'
            ),
        ),

        function_body: $ => seq(
            "{", 
            // TODO: make sure this is correct
                repeat($._statement),
            "}",
        ),

        // Expressions
        _expression: $ => choice(
            $.binary_expression,
            $.unary_expression,
            $.update_expression,
            $.call_expression,
            // TODO: $.function_call_options_expression,
            $.payable_conversion_expression,
            $.meta_type_expression,
            $._primary_expression,
            $.struct_expression,
            $.ternary_expression,
            $.type_cast_expression,
        ),

        // TODO: make primary expression anonymous
        _primary_expression: $ => choice(
            $.parenthesized_expression,
            $.member_expression,
            $.array_access,
            $.slice_access,
            $.primitive_type,
            $.assignment_expression,
            $.augmented_assignment_expression,
            $._user_defined_type,
            $.tuple_expression,
            $.inline_array_expression,
            $.identifier,
            $._literal,
            $.new_expression,
        ),

        // TODO: back this up with official documentation
        type_cast_expression: $ => prec.left(seq($.primitive_type, '(', $._expression,')')),

        ternary_expression: $ => prec.left(seq($._expression, "?", $._expression, ':', $._expression)),

        // TODO: make sure call arguments are part of solidity
        new_expression: $ => prec.left(seq('new', $.type_name, optional($._call_arguments))),

        tuple_expression: $ => prec(1, seq(
            '(', 
            optional($._expression),
            repeat(
                seq(
                    ',',
                    optional($._expression),
                )
            ),
            ')'
        )),

        inline_array_expression: $ => seq(
            '[', 
            commaSep($._expression),
            ']'
        ),

        binary_expression: $ => choice(
            ...[
            ['&&', PREC.AND],
            ['||', PREC.OR],
            ['>>', PREC.TIMES],
            ['>>>', PREC.TIMES],
            ['<<', PREC.TIMES],
            ['&', PREC.AND],
            ['^', PREC.OR],
            ['|', PREC.OR],
            ['+', PREC.PLUS],
            ['-', PREC.PLUS],
            ['*', PREC.TIMES],
            ['/', PREC.TIMES],
            ['%', PREC.TIMES],
            ['**', PREC.EXP],
            ['<', PREC.REL],
            ['<=', PREC.REL],
            ['==', PREC.REL],
            ['!=', PREC.REL],
            ['!==', PREC.REL],
            ['>=', PREC.REL],
            ['>', PREC.REL],
            ].map(([operator, precedence]) =>
                prec.left(precedence, seq(
                    field('left', $._expression),
                    field('operator', operator),
                    field('right', $._expression)
                ))
            )
        ),

        unary_expression: $ => choice(...[
                ['!', PREC.NOT],
                ['~', PREC.NOT],
                ['-', PREC.NEG],
                ['+', PREC.NEG],
                ['delete', PREC.DELETE],
            ].map(([operator, precedence]) =>
                prec.left(precedence, seq(
                    field('operator', operator),
                    field('argument', $._expression)
                ))
        )),

        update_expression: $ => prec.left(PREC.INC, choice(
            seq(
                field('argument', $._expression),
                field('operator', choice('++', '--'))
            ),
            seq(
                field('operator', choice('++', '--')),
                field('argument', $._expression)
            ),
        )),

        member_expression: $ => prec(PREC.MEMBER, seq(
            field('object', choice(
                $._expression,
                $.identifier,
            )),
            '.',
            field('property', alias($.identifier, $.property_identifier))
        )),

        array_access: $ => prec.right(14,seq(
            field('base', $._expression),
            '[',
            field('index', $._expression), 
            ']'
        )),

        slice_access: $ => prec(PREC.MEMBER, seq(
            field('base', $._expression),
            '[',
            field('from', $._expression), 
            ':',
            field('to', $._expression), 
            ']'
        )),

        struct_expression: $ => seq(
            $._expression,
            "{",
            commaSep(seq(
                $.identifier,
                ":",
                $._expression,
            )),
            "}"
        ),
        
        _lhs_expression: $ => choice(
            $.member_expression,
            $.array_access,
            $.identifier,
            $.tuple_expression,
            // $._destructuring_pattern
        ),
        parenthesized_expression: $ => prec(2, seq('(', $._expression, ')')),

        assignment_expression: $ => prec.right(PREC.ASSIGN, seq(
            field('left', choice($.parenthesized_expression, $._lhs_expression)),
            '=',
            field('right', $._expression)
        )),
      
        augmented_assignment_expression: $ => prec.right(PREC.ASSIGN, seq(
            field('left', $._lhs_expression),
            choice('+=', '-=', '*=', '/=', '%=', '^=', '&=', '|=', '>>=', '>>>=',
                '<<=',),
            field('right', $._expression)
        )),
          
        call_expression: $ => seq(
            seq($._expression, $._call_arguments),
        ),

        payable_conversion_expression: $ => seq('payable', $._call_arguments),
        meta_type_expression: $ => seq('type', '(', $.type_name, ')'),
        
        type_name: $ => prec(0, choice(
            $.primitive_type,
            $._user_defined_type,
            $._mapping,
            $._array_type,
            $._function_type,
        )),

        _array_type: $ => prec(1, seq($.type_name, '[', optional($._expression), ']')),
        
        _function_type: $ => prec.right(seq(
            'function', $._parameter_list, optional($._return_parameters),
        )),

        _parameter_list: $ => seq(
            '(', commaSep($.parameter), ')'
        ),

        _return_parameters: $ => seq(
            '(', commaSep1($._nameless_parameter), ')'
        ),

        _nameless_parameter: $ =>  seq(
            $.type_name,
            optional($._storage_location),
        ),

        parameter: $ =>  seq(
            field("type", $.type_name),
            optional(field("storage_location", $._storage_location)),
            optional(field("name", $.identifier)),
        ),

        _storage_location: $ => choice(
            'memory',
            'storage',
            'calldata'
        ),

        // TODO: make visible type
        _user_defined_type: $ => prec.left(PREC. USER_TYPE, seq(
            $.identifier,
            repeat(seq(
                '.',
                $.identifier,
            ))
        )),

        _mapping: $ => seq(
            'mapping', '(', $._mapping_key, '=>', $.type_name, ')',
        ),

        _mapping_key: $ => choice(
            $.primitive_type,
            $._user_defined_type
        ),

        primitive_type: $ => prec.left(choice(
            seq('address', optional('payable')),
            'bool',
            'string',
            'var',
            $._int,
            $._uint,
            $._bytes,
            $._fixed,
            $._ufixed,
        )),

        _int: $ => choice (
            'int', 'int8', 'int16', 'int24', 'int32', 'int40', 'int48', 'int56', 'int64', 'int72', 'int80', 'int88', 'int96', 'int104', 'int112', 'int120', 'int128', 'int136', 'int144', 'int152', 'int160', 'int168', 'int176', 'int184', 'int192', 'int200', 'int208', 'int216', 'int224', 'int232', 'int240', 'int248', 'int256'
        ),
        _uint: $ => choice (
            'uint', 'uint8', 'uint16', 'uint24', 'uint32', 'uint40', 'uint48', 'uint56', 'uint64', 'uint72', 'uint80', 'uint88', 'uint96', 'uint104', 'uint112', 'uint120', 'uint128', 'uint136', 'uint144', 'uint152', 'uint160', 'uint168', 'uint176', 'uint184', 'uint192', 'uint200', 'uint208', 'uint216', 'uint224', 'uint232', 'uint240', 'uint248', 'uint256' 
        ),
        _bytes: $ => choice (
            'byte', 'bytes', 'bytes1', 'bytes2', 'bytes3', 'bytes4', 'bytes5', 'bytes6', 'bytes7', 'bytes8', 'bytes9', 'bytes10', 'bytes11', 'bytes12', 'bytes13', 'bytes14', 'bytes15', 'bytes16', 'bytes17', 'bytes18', 'bytes19', 'bytes20', 'bytes21', 'bytes22', 'bytes23', 'bytes24', 'bytes25', 'bytes26', 'bytes27', 'bytes28', 'bytes29', 'bytes30', 'bytes31', 'bytes32'
        ),

        _fixed: $ => choice (
            'fixed',
            /fixed([0-9]+)x([0-9]+)/
        ),
        _ufixed: $ => choice (
            'ufixed',
            /ufixed([0-9]+)x([0-9]+)/
        ),

        _semicolon: $ => ';',

        identifier: $ => /[a-zA-Z$_][a-zA-Z0-9$_]*/,

        number: $ => /\d+/,

        _literal: $ => choice(
            $.string_literal,
            $.number_literal,
            $.boolean_literal,
            $.hex_string_literal,
            $.unicode_string_literal,
        ),

        string_literal: $ => prec.left(repeat1($.string)),
        number_literal: $ => seq(choice($._decimal_number, $._hex_number), optional($.number_unit)),
        _decimal_number: $ =>  choice(
            /\d+(\.\d+)?([eE](-)?\d+)?/,
            /\.\d+([eE](-)?\d+)?/,
        ),
        _hex_number: $ => seq(/0[xX]/, optional(optionalDashSeparation($._hex_digit))),
        _hex_digit: $ => /([a-fA-F0-9][a-fA-F0-9])/, 
        number_unit: $ => choice(
            'wei','szabo', 'finney', 'gwei', 'ether', 'seconds', 'minutes', 'hours', 'days', 'weeks', 'years'
        ),
        true: $ => "true",
        false: $ => "false",
        boolean_literal: $ => choice($.true, $.false),
        hex_string_literal: $ => prec.left(repeat1(seq(
            'hex',
            choice(
                seq('"', optional(optionalDashSeparation($._hex_digit)), '"'),
                seq("'", optional(optionalDashSeparation($._hex_digit)), "'"),
            )))),
        _escape_sequence: $ => seq('\\', choice(
            // TODO: it might be allowed to escape non special characters
            /"'\\bfnrtv\n\r/,
            /u([a-fA-F0-9]{4})/,
            /x([a-fA-F0-9]{2})/,
        )),
        _escape_sequence: $ => token.immediate(seq(
            '\\',
            choice(
              /[^xu0-7]/,
              /[0-7]{1,3}/,
              /x[0-9a-fA-F]{2}/,
              /u[0-9a-fA-F]{4}/,
              /u{[0-9a-fA-F]+}/
            )
        )),
        _single_quoted_unicode_char: $ => choice(/[^'\r\n\\]/, $._escape_sequence),
        _double_quoted_unicode_char: $ => choice(/[^"\r\n\\]/, $._escape_sequence),
        unicode_string_literal: $ => prec.left(repeat1(seq(
            'unicode',
            choice(
                seq('"', repeat($._double_quoted_unicode_char), '"'),
                seq("'", repeat($._single_quoted_unicode_char), "'"),
        )))),

        string: $ => choice(
            seq(
            '"',
            repeat(choice(
                token.immediate(prec(PREC.STRING, /[^"\\\n]+|\\\r?\n/)),
                $._escape_sequence
            )),
            '"'
            ),
            seq(
            "'",
            repeat(choice(
                token.immediate(prec(PREC.STRING, /[^'\\\n]+|\\\r?\n/)),
                $._escape_sequence
            )),
            "'"
            )
        ),
        

        // https://github.com/tree-sitter/tree-sitter-c/blob/master/grammar.js#L965
        comment: $ => token(
            prec(PREC.COMMENT,
                choice(
                    seq('//', /(\\(.|\r?\n)|[^\\\n])*/),
                    seq(
                        '/*',
<<<<<<< HEAD
                        /[^*]*\*+([^/*][^*]*\*+)*/,
                        '/'
                    )
=======
                        /(.|(\r?\n))*/,
                        '*/'
                    )       
>>>>>>> 2b42cfe2
                )
            )
        ),
    }
  }
);

function dotSep1(rule) {
    return seq(
        rule,
        repeat(
            seq(
                '.',
                rule
            )
        ),
    );  
}

function dotSep(rule) {
    return optional(dotSep1(rule))
}

function commaSep1(rule) {
    return seq(
        rule,
        repeat(
            seq(
                ',',
                rule
            )
        ),
        optional(','),
    );  
}
  
function commaSep(rule) {
    return optional(commaSep1(rule));
}

function optionalDashSeparation(rule) {
    return seq(
        rule,
        repeat(
            seq(
                optional('_'),
                rule
            )
        ),
    );  
}
  <|MERGE_RESOLUTION|>--- conflicted
+++ resolved
@@ -178,10 +178,10 @@
 
         _class_heritage: $ => seq(
             "is", 
-            commaSep1($._inheritance_specifier)
-        ),
-
-        _inheritance_specifier: $ => seq(
+            commaSep1($.inheritance_specifier)
+        ),
+
+        inheritance_specifier: $ => seq(
             field("ancestor", $._user_defined_type),
             optional(field("ancestor_arguments", $._call_arguments)),
         ),
@@ -988,22 +988,16 @@
         ),
         
 
-        // https://github.com/tree-sitter/tree-sitter-c/blob/master/grammar.js#L965
+        // Based on: https://github.com/tree-sitter/tree-sitter-c/blob/master/grammar.js#L965
         comment: $ => token(
             prec(PREC.COMMENT,
                 choice(
                     seq('//', /(\\(.|\r?\n)|[^\\\n])*/),
                     seq(
                         '/*',
-<<<<<<< HEAD
                         /[^*]*\*+([^/*][^*]*\*+)*/,
                         '/'
                     )
-=======
-                        /(.|(\r?\n))*/,
-                        '*/'
-                    )       
->>>>>>> 2b42cfe2
                 )
             )
         ),
