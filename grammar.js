--- conflicted
+++ resolved
@@ -117,15 +117,12 @@
       $.newtype,
       $.algebraic_datatype,
       $.type_class,
-<<<<<<< HEAD
+      $.type_class_instance,
       $.type_signature,
       $.fixity,
 
       // TODO - remove
       $._expression
-=======
-      $.type_class_instance
->>>>>>> 585ec965
     ),
 
     _expression: $ => choice(
@@ -158,7 +155,6 @@
       $.general_declarations
     ),
 
-<<<<<<< HEAD
     general_declarations: $ => choice(
       seq(
         '{',
@@ -171,27 +167,17 @@
         $._layout_close_brace
       )
     ),
-=======
-    type_class_body: $ => repeat1($._instance_declaration),
-
-    _instance_declaration: $ => choice(
-      $._general_declaration
-    ),
-
-    // TODO: Make type class instance body representative of the spec.
+
     type_class_instance: $ => seq(
       'instance',
       optional($.context),
-      repeat1($._identifier),
+      $.constructor_identifier,
+      repeat($.variable_identifier),
       'where',
-      '{',
-      optional($.type_class_instance_body),
-      '}'
-    ),
-
-    type_class_instance_body: $ => repeat1($._general_declaration),
->>>>>>> 585ec965
-
+      $.general_declarations
+    ),
+
+    // TODO: Make general declarations representative of the spec.
     _general_declaration: $ => choice(
       $.type_signature,
       $.fixity
@@ -364,24 +350,6 @@
 
     module_identifier: $ => /[A-Z](\w|'|\.)*/,
 
-<<<<<<< HEAD
-=======
-    reserved_identifier: $ => choice(
-      'case',
-      'default',
-      'do',
-      'else',
-      'foreign',
-      'if',
-      'in',
-      'let',
-      'of',
-      'then',
-      'where',
-      '_'
-    ),
-
->>>>>>> 585ec965
     comment: $ => token(choice(
       seq('--', /.*/),
       seq(
