## 0.25 (unreleased)

### Display

Difftastic no longer shows "1/1" when a file only has a single hunk.

Improved Clojure and Scala syntax highlighting.

When a file is entirely unchanged, difftastic now shows "no changes"
even if it successfully parsed. Previously it would only show "no
syntactic changes".

### Parsing

Fixed an issue in C and C++ where blank lines were highlighted after
novel preprocessor lines.

<<<<<<< HEAD
Added support for Lua.
=======
Added support for Janet.
>>>>>>> 646ab39c

## 0.24 (release 26th March 2022)

### Diffing

Reduced the default value of DFT_NODE_LIMIT from 100,000 to
30,000. This fixes cases where files near the limit would use too much
memory and not terminate.

### Display

Fixed an issue where hunks would be missing lines. This occurred in
certain circumstances when a line contained both changed and unchanged
parts.

Fixed an issue where blank lines at the beginning or end of a file
would be excluded from context.

Fixed an issue where lines containing only whitespace would be
highlighted in purple.

Fixed an issue with changed multiline strings where blank lines were
not highlighted.

Improved Clojure syntax highlighting.

### Parsing

Added support for Dart.

### Command Line Interface

Difftastic will now warn if both arguments point to the same file.

When diffing directories, diff results are printed incrementally
rather than waiting for the results of all files before printing.

## 0.23.1 (released 19th March 2022)

Fixed crash where the 'shrink unchanged' logic would not set the
change state on the outer list.

## 0.23 (released 17th March 2022)

### Diffing

Improved performance on very large files that are compared by text.

Fixed some cases where changing list delimiters would lead to
incorrect diffs.

Fixed an issue where lines were not aligned correctly after correcting
sliders.

Fixed an issue the outermost delimiter in lists was sometimes
incorrectly marked as unchanged, producing non-optimal diffs.

### Display

Display now prefers to align blank lines in the display, producing
significantly better results in many cases.

Fixed an issue where some lines in a hunk were not displayed.

## 0.22 (released 10th March 2022)

Difftastic now requires Rust 1.56 to build.

### Parsing

Added support for PHP.

Fixed handling of `<` `>` delimiters in C++ and Rust.

### Diffing

Difftastic will now split files that contain obviously unchanged
regions, substantially improving performance when a file has multiple
changes that have many unchanged items between them.

Improved diff results when choosing between syntax nodes at different
nesting levels. This is restoring a heuristic that was removed in
0.20.

Improved diff results when lists have unequal sizes.

Improved diff results when the language parser thinks that names occur
in different syntactic positions.

Adjusted the heuristics for 'so much has changed in this expression
that it is confusing to highlight the unchanged parts'. The heuristic
is now less aggressive, which helps performance and seems to produce
slightly better results.

## 0.21 (released 28th February 2022)

### Parsing

Difftastic now understands `-*-` file headers (as used by Emacs) when
performing language detection.

### Display

Improved alignment logic. This fixes a bug where the last line of a
file wasn't displayed, and generally improves how difftastic chooses
to align content.

Fixed a crash when line wrapping produced an entirely blank line.

### Diffing

Improved word diffing (in both comments and textual diffs) when source
contains Unicode characters. Word splitting now uses the Unicode
alphabetic property.

Fixed a crash when comments contained multibyte Unicode characters.

## 0.20 (released 20th February 2022)

### Diffing

Diffing now correctly handles nodes being moved to parent
lists. Previously this would be ignored, leading to difftastic
incorrectly claiming things were unchanged. This also leads to better
diffing results in general, although is somewhat slower (2x in
testing).

Improved slider logic in larger expressions.

Increased the default value DFT_NODE_LIMIT to 100,000 (from
50,000). This increases the likelihood that files get a syntactic diff
whilst still having acceptable performance.

### Display

Fixed an issue where whole file additions/removals were printed twice.

Fixed an issue where difftastic didn't show context on hunks where the
unchanged content was on different lines.

Hunks are now merged if the lines are immediately adjacent
(e.g. hunk 1 ends on line 11, hunk 2 starts on line 12), not just if
they're overlapping.

### Command Line Interface

Difftastic will now use a text dif for large files that are too big to
parse in a reasonable amount of time. This threshold is
configurable with `--byte-limit` and `DFT_BYTE_LIMIT`.

Fixed a crash when called with zero arguments.

## 0.19 (released 7th February 2022)

### Parsing

Fixed an issue with changes being ignored in OCaml's `{||}` string
literals.

### Display

Fixed an issue where larger additions were not lined up with removals.

Improved syntax highlighting for Clojure, Common Lisp and TypeScript.

Comments are now highlighted with italics, making it easier to see
syntax even when text is red.

Built-in constants are now highlighted consistently with other
constants.

Improved minor display issues when one file is longer than the other.

### Diffing

If given binary files, difftastic will now report if the file contents
are identical.

Difftastic will now use a text diff for large files, rather than
trying to use more memory than is available. This threshold is
configurable with `--node-limit` and `DFT_NODE_LIMIT`.

Fixed a bug in the text diff logic where lines weren't shown if they
did not have both word additions and word removals.

### Command Line Interface

Difftastic will now error if either argument does not exist, unless
`--missing-as-empty` (new argument) is passed. This is a better
default, but requires Mercurial uses to [specify this
flag](https://difftastic.wilfred.me.uk/mercurial.html) in their
configuration.

## 0.18.1 (released 30 January 2022)

Fixed a compilation issue on Rust 1.54 (0.18 only built on newer
versions of Rust).

## 0.18 (released 30 January 2022)

### Parsing

Fixed an issue with missing positions in OCaml attribute syntax.

Fixed parsing issues in Common Lisp: character literals, `loop` macro
usage with `maximizing`.

### Diffing

Improved performance when diffing a single large expression.

### Display

Fixed display issues where lines were printed more than once.

Subword changes in comments are now shown in bold, to make them more
visible.

Improved colours on terminals with light coloured backgrounds.

### Command Line Interface

Added a `--width` option which allows overriding `DFT_WIDTH`, and is
more discoverable.

Added a `--color` option which allows explicitly enabling/disabling
colour output.

Added a `--background` option which controls whether difftastic uses
bright or dark colours. This can also be controlled by
`DFT_BACKGROUND`.

Added a `--skip-unchanged` option which suppresses printing for files
that have no changes.

## 0.17 (released 25 January 2022)

### Diffing

Improved performance when all file changes are close together.

Fixed a bug where syntax after the last changed item was incorrectly
marked as added.

### Display

Added syntax highlighting for unchanged comments, strings and types.

Fixed a bug (introduced in 0.15) where identical text files were
reported as binary files.

## 0.16 (released 22 January 2022)

### Parsing

Whitespace in JSX is parsed more closely to React's whitespace
trimming rules.

Fixed parsing of heredocs in shell scripts. They are now treated as
string literals.

Fixed parsing of type variables and tags in OCaml.

Improved language detection for files with bash/sh syntax.

### Integration

Fixed a crash when on Mercurial diffs when a whole file has been
removed.

### Display

Improved display performance when there are a large number of hunks.

Fixed several issues where lines were displayed more than once in a
hunk.

Fixed an issue where the first changed line was not displayed.

### Diffing

Improved diffing performance (both time and memory usage).

Sliders are now fixed up after diffing. This produces better looking
results in more cases, and makes the primary diffing faster.

Fixed some corner cases in the line parser where it would match up
isolated newline character as unchanged, leading to weird alignment.

## 0.15 (released 6 January 2022)

### Parsing

Moved to the [official Elixir
parser](https://github.com/elixir-lang/tree-sitter-elixir).

Updated the Bash, C, C++, C#, Haskell, Java, OCaml, Python, Ruby and
TypeScript parsers to the latest upstream version.

Fixed a parsing performance regression introduced in 0.13.

### Diffing

Text diffing now has a standalone implementation rather than reusing
structural diff logic. This is signficantly faster and highlighted
better.

Improved performance when diffing two identical files. This is common
when diffing directorires.

### Display

Improved highlighting heuristics for added/removed blank lines.

Fixed an alignment bug where the last line being novel would lead to
poor alignment of unchanged lines.

Fixed minor formatting issues when reporting that a file is binary.

Improved display performance on large files.

## 0.14 (released 27 December 2021)

### Parsing

Improved language detection if a file has a recognised filename
(e.g. `Rakefile`) or a shebang (e.g. `#!/usr/bin/env node`).

### Display

Display width can now be overridden by setting the environment
variable DFT_WIDTH.

Fixed terminal width calculations on Windows.

Fixed crash when only one side has changes, but the other side has
additional blank lines.

Fixed crash on displaying unicode characters on line boundaries.

### Build

Fixed some build issues on Windows.

## 0.13 (released 4 December 2021)

### Parsing

Added Bash, Common Lisp and Ruby support.

Updated the C, CSS and JSON parsers to the latest upstream versions.

Expanded filename associations, so difftastic recognises more files.

Improved parsing for regex and template string literals in JavaScript
and TypeScript.

Improved parsing for float values in CSS.

Improved word diffing on punctuation in comments.

When logging is enabled (e.g. `RUST_LOG=warn`), difftastic now warns
on syntax errors. Difftastic is intended to be robust against syntax
errors, so this is primarily intended for parser debugging.

### Build

Difftastic now requires fewer C compiler flags, so it should build in
more environments (e.g. compiling with MSVC).

## 0.12 (released 19 November 2021)

### Display

Every hunk is now shown with the file name and a hunk number. This
makes it easier to see which file you're looking at when there are
many changes.

Keywords in added/removed regions are now shown in bold, to give
modified regions basic syntax highlighting. Previously, all
added/removed regions were bold.

Lines with changes are now shown in a different colour in side-by-side
display.

The display logic has been written in terms of a `Hunk` type. This
produces more accurate context, with better alignment, especially when
the context contains blank lines.

If only a single side has changes (e.g. additions but no removals),
only one column is shown, to maximise display usage.

Difftastic now wraps rather than truncating lines that are too long
for the terminal width.

If a file has no syntactic changes, difftastic now shows the file name
consistently with changed files.

### Command Line Interface

The difftastic binary is now named `difft`, to reduce typing during
usage.

### Parsing

Updated to latest upstream Haskell parser ([commit
d72f2e4](https://github.com/tree-sitter/tree-sitter-haskell/commit/d72f2e42c0d5ccf8e8b1c39e3642428317e8fe02)).

### Diffing

Fixed a bug when diffing multiline comments where unchanged parts were
not highlighted correctly.

## 0.11 (released 18 October 2021)

### Parsing

Improved handling of paired delimiters, particularly in C, C++ and C#.

Improved word splitting in when diffing similar comments (it's now
more granular).

Fixed a rare issue where single-item lists were flattened.

### Diffing

Diff calculations are now greedier when syntax nodes are identical, making
diffing significantly faster when most syntax nodes are the same.

### Integration

Added support for Mercurial, see [this section in the
manual](http://difftastic.wilfred.me.uk/getting_started.html#mercurial-external-diffs)
for instructions.

### Display

Added basic syntax highlighting for comments (dimmed) and keywords
(bold) in unchanged source code.

Characters that don't have a position in the parsed syntax tree are
now displayed in purple, to make bugs more obvious. Previously they
were dimmed.

## 0.10.1 (released 28 September 2021)

### Build

Fix compilation on macOS where the C++ compiler defaulted to a
version of C++ older than C++14.

## 0.10 (released 24 September 2021)

### Parsing

Added a C parser.

Added a C++ parser. Difftastic prefers the C++ parser for `.h`
files. Please file a bug if you see issues.

Added a C# parser.

Added a Haskell parser.

Removed legacy regex-based parsing backend.

### Diffing

Some additional runtime optimisations.

### Manual

Added a chapter on difficult cases for tree diff algorithms.

## 0.9 (released 14 September 2021)

### Parsing

Added TypeScript parser and TSX parser. Added Elixir parser.

The following extensions are now associated with Clojure: `.bb`,
`.boot`, `.clj`, `.cljc`, `.clje`, `.cljs`, `.cljx`, `.edn`, `.joke`
and `.joker`.

Fixed an issue with parsing integer values in CSS with units,
e.g. `123px`.

Improved parsing of Rust punctuation like `&` and `::` inside macro
invocations. Improved handling of `|closure_param|` and `[` `]`
delimiters in Rust.

The line-based parser for text files now uses word-level diffs.

### Diffing

Optimised Dijkstra implementation, improving runtime performance.

### Display

Side-by-side displays now uses the same width for the left and right
columns, regardless of the content.

### Internals

Difftastic is now a library with a main binary. No APIs are considered
stable for external usage. This is intended to make benchmarking
easier.

## 0.8 (released 5 September 2021)

### Git integration

Fixed a crash on removing whole files.

### Parsing

Tree-sitter parsing is now the default, unless the environment
variable DFT_RX is set.

Tree-sitter parser: Improved handling of string literals. Improved
matching of delimiters.

Added Python parser.

Added Java parser.

JSON (legacy parser): fixed parsing string literals (broken in 0.7).

Removed Scheme support, as there's no tree-sitter parser available.

### Display

Fixed crashes on files with non-ASCII characters on long lines.

Fixed an issue where multiline comments were not highlighted
correctly.

Improved display to better use the whole width when whole files are
added or removed.

### Command Line Interface

Removed the unused `--lang` argument.

Difftastic now handles writing to a closed pipe (SIGPIPE) gracefully
rather than crashing.

Difftastic now has some debugging logs available. `RUST_LOG=trace`
will show information on the route found during graph solving.

## 0.7 (released 24 August 2021)

### Git integration

Fixed issues when adding/removing a whole file meant that difftastic
didn't display anything.

Fixed a crash on renaming a file.

Colour is now enabled when using git with a pager.

### Display

Side-by-side display now uses "..." for column numbers when aligning
lines. This makes hunks more obvious, but hunks now also have two
blank lines between them to make it clearer.

Fixed an issue where screen width was not shared evenly by LHS and
RHS.

Side-by-side display will now use the full width of the screen when
using a pager (i.e. if stdout is a not a TTY).

Side-by-side display now handles whole file additions better,
preferring a single column display.

Display width calculations are now based on the longest line visible
in the diff, not the longest line in the file.

### Parsing

Added tree-sitter parsers. These have known bugs, but you can try
them by setting the environment variable `DFT_TS=y`.

Fixed handling of `->` in Rust.

### Diffing

Difftastic will now prefer matching up comments that are similar
(according to levenshtein distance).

Contiguous syntax logic now considers close delimiter positions, so
`[ \n ];` now treats the `;` atom as contiguous.

Fixed an issue where diffs would prefer prefer a low depth change on a
delimiter over a delimiter that gave contiguous changes.

### Command Line Interface

Removed the `--width` argument.

Added debug options `--dump-syntax` and `--dump-ts` for viewing parse
trees. The output of these options may change without notice.

## 0.6 (released 27 July 2021)

### Parsing

Fixed handling of `@`, `<` and `>` in elisp.

Fixed crash on binary files. Difftastic now simply shows "binary" for
files that don't look like text.

Added a basic Go parser.

### Diffing

Fixed an issue where comment replacements were not detected.

Changed words in comments are now only highlighted when comments are
relatively similar (according to their Levenshtein distance).

Multiline comments are now considered unchanged if only their
indentation changes.

Improved alignment for lines at the beginning of a changed group of
lines.

Improved horizontal spacing between before and after code shown.

Fixed an issue where source code containing tab characters was not
correctly aligned.

### Command Line Interface

Removed unused `--inline` and `--context` arguments.

Fixed crash when called with no arguments.

## 0.5 (released 22 July 2021)

### Parsing

Fixed a crash on parsing non-ASCII source files. Fixed a crash on
files without an extension. Fixed crashes on empty files.

Input files that aren't valid UTF-8 are now replaced with � rather
than giving up.

Improved parsing for Rust punctuation.

Improved parsing for OCaml punctuation, including `:=` and `method!`.

Improved parsing for Emacs Lisp symbols containing `+` and `=`, and
punctuation of `#`, `.` and `&`.

Improved parsing for Scheme symbols containing `=`, and punctuation of
`#` and `.`.

Improved parsing of `=` and `&` in Clojure.

Improved parsing of `:`, `,`, and constants in JSON.

Improved parsing of string literals in all languages, supporting
escaped delimiters such as `"\""` and removing incorrect support for
single-quoted strings in JSON.

### Diffing

Reduced memory usage when diffing.

Difftastic now highlights word-level changes between comments.

Diffing now prefers contiguous nodes even when entering a list, so
`(foo` is considered contiguous.

Large AST trees with very few common nodes are now considered wholly
novel, rather than trying to match up the few common nodes. This
avoids nonsensical diffs when toplevel function A is completely
replaced with function B and they only have something trivial in
common (e.g. the `function` keyword).

### Command Line Interface

Improved `--help`.

### Integration

It's now possible to use `difftastic` with `git diff` and `git show`!

## 0.4 (released 13 July 2021)

### Parsing

Improved parsing for Rust macro definitions and punctuation.

Improved parsing for OCaml punctuation, and added `.mli` as an OCaml
file extension.

### Diffing

Diff calculation is now significantly faster.

Difftastic now considers nesting depth when comparing AST nodes, and
tries to match nodes with similar nesting levels.

Difftastic now prefers marking multiple items on the same line as
novel, rather than adjacent items on different lines. This helps avoid
[sliders](https://twitter.com/_wilfredh/status/1411949035871637509),
where the diff chooses a keyword on the 'wrong' side.

Fixed an issue where complex diffs would not display some unchanged
lines.

### Robustness

Fixed a crash when diff context included the first line.

Fixed a crash when plain text content contained certain non-ASCII
characters.

## 0.3 (released 7 July 2021)

Diffs are now displayed with unchanged lines aligned to the other side.

Improved Rust parsing to recognise lifetime syntax `'foo`, character
literals `'x'` and punctuation.

Improved punctuation parsing for OCaml and JS.

Fixed an issue where the diff calculated may not be minimal.

Fixed a crash on files with no changes.

## 0.2 (released 4 July 2021)

First version using Dijkstra's algorithm for calculating diffs.

## 0.1

Experimenting with different implementation ideas.<|MERGE_RESOLUTION|>--- conflicted
+++ resolved
@@ -15,11 +15,8 @@
 Fixed an issue in C and C++ where blank lines were highlighted after
 novel preprocessor lines.
 
-<<<<<<< HEAD
+Added support for Janet.
 Added support for Lua.
-=======
-Added support for Janet.
->>>>>>> 646ab39c
 
 ## 0.24 (release 26th March 2022)
 
