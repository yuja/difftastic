# Languages Supported

This page lists all the languages supported by difftastic. You can
also view the languages supported in your current installed version
with `difft --list-languages`.

## Programming Languages

| Language        | Parser Used                                                                                 |
|-----------------|---------------------------------------------------------------------------------------------|
| Ada             | [briot/tree-sitter-ada](https://github.com/briot/tree-sitter-ada)                           |
| Apex            | [aheber/tree-sitter-sfapex](https://github.com/aheber/tree-sitter-sfapex)                   |
| Bash            | [tree-sitter/tree-sitter-bash](https://github.com/tree-sitter/tree-sitter-bash)             |
| C               | [tree-sitter/tree-sitter-c](https://github.com/tree-sitter/tree-sitter-c)                   |
| C++             | [tree-sitter/tree-sitter-cpp](https://github.com/tree-sitter/tree-sitter-cpp)               |
| C#              | [tree-sitter/tree-sitter-c-sharp](https://github.com/tree-sitter/tree-sitter-c-sharp)       |
| Clojure         | [sogaiu/tree-sitter-clojure](https://github.com/sogaiu/tree-sitter-clojure)                 |
| CMake           | [uyha/tree-sitter-cmake](https://github.com/uyha/tree-sitter-cmake)                         |
| Common Lisp     | [theHamsta/tree-sitter-commonlisp](https://github.com/theHamsta/tree-sitter-commonlisp)     |
| Dart            | [UserNobody14/tree-sitter-dart](https://github.com/UserNobody14/tree-sitter-dart)           |
| Elixir          | [elixir-lang/tree-sitter-elixir](https://github.com/elixir-lang/tree-sitter-elixir)         |
| Elm             | [elm-tooling/tree-sitter-elm](https://github.com/elm-tooling/tree-sitter-elm)               |
| Elvish          | [ckafi/tree-sitter-elvish](https://github.com/ckafi/tree-sitter-elvish)                     |
| Erlang          | [WhatsApp/tree-sitter-erlang](https://github.com/WhatsApp/tree-sitter-erlang)               |
| Emacs Lisp      | [wilfred/tree-sitter-elisp](https://github.com/Wilfred/tree-sitter-elisp)                   |
| Gleam           | [gleam-lang/tree-sitter-gleam](https://github.com/gleam-lang/tree-sitter-gleam)             |
| Go              | [tree-sitter/tree-sitter-go](https://github.com/tree-sitter/tree-sitter-go)                 |
| Hack            | [slackhq/tree-sitter-hack](https://github.com/slackhq/tree-sitter-hack)                     |
| Hare            | [ecmma/tree-sitter-hare](https://git.sr.ht/~ecmma/tree-sitter-hare)                         |
| Haskell         | [tree-sitter/tree-sitter-haskell](https://github.com/tree-sitter/tree-sitter-haskell)       |
| Janet           | [sogaiu/tree-sitter-janet-simple](https://github.com/sogaiu/tree-sitter-janet-simple)       |
| Java            | [tree-sitter/tree-sitter-java](https://github.com/tree-sitter/tree-sitter-java)             |
| JavaScript, JSX | [tree-sitter/tree-sitter-javascript](https://github.com/tree-sitter/tree-sitter-javascript) |
| Julia           | [tree-sitter/tree-sitter-julia](https://github.com/tree-sitter/tree-sitter-julia)           |
| Kotlin          | [fwcd/tree-sitter-kotlin](https://github.com/fwcd/tree-sitter-kotlin)                       |
| Lua             | [nvim-treesitter/tree-sitter-lua](https://github.com/nvim-treesitter/tree-sitter-lua)       |
| Make            | [alemuller/tree-sitter-make](https://github.com/alemuller/tree-sitter-make)                 |
| Nix             | [cstrahan/tree-sitter-nix](https://github.com/cstrahan/tree-sitter-nix)                     |
| Objective-C     | [amaanq/tree-sitter-objc](https://github.com/amaanq/tree-sitter-objc)                       |
| OCaml           | [tree-sitter/tree-sitter-ocaml](https://github.com/tree-sitter/tree-sitter-ocaml)           |
| Perl            | [ganezdragon/tree-sitter-perl](https://github.com/ganezdragon/tree-sitter-perl)             |
| PHP             | [tree-sitter/tree-sitter-php](https://github.com/tree-sitter/tree-sitter-php)               |
| Python          | [tree-sitter/tree-sitter-python](https://github.com/tree-sitter/tree-sitter-python)         |
| QML             | [tree-sitter/tree-sitter-qmljs](https://github.com/yuja/tree-sitter-qmljs)                  |
| R               | [r-lib/tree-sitter-r](https://github.com/r-lib/tree-sitter-r)                               |
| Racket          | [6cdh/tree-sitter-racket](https://github.com/6cdh/tree-sitter-racket)                       |
| Ruby            | [tree-sitter/tree-sitter-ruby](https://github.com/tree-sitter/tree-sitter-ruby)             |
| Rust            | [tree-sitter/tree-sitter-rust](https://github.com/tree-sitter/tree-sitter-rust)             |
| Scala           | [tree-sitter/tree-sitter-scala](https://github.com/tree-sitter/tree-sitter-scala)           |
<<<<<<< HEAD
| Smali           | [amaanq/tree-sitter-smali](https://github.com/amaanq/tree-sitter-smali)                     |
=======
| Scheme          | [6cdh/tree-sitter-scheme](https://github.com/6cdh/tree-sitter-scheme)                       |
>>>>>>> 67ada1cc
| Solidity        | [JoranHonig/tree-sitter-solidity](https://github.com/JoranHonig/tree-sitter-solidity)       |
| SQL             | [m-novikov/tree-sitter-sql](https://github.com/m-novikov/tree-sitter-sql)                   |
| Swift           | [alex-pinkus/tree-sitter-swift](https://github.com/alex-pinkus/tree-sitter-swift)           |
| TypeScript, TSX | [tree-sitter/tree-sitter-typescript](https://github.com/tree-sitter/tree-sitter-typescript) |
| VHDL            | [JLeemaster/tree-sitter-vhdl](https://github.com/JLeemaster/tree-sitter-vhdl)               |
| Zig             | [maxxnino/tree-sitter-zig](https://github.com/maxxnino/tree-sitter-zig)                     |

## Structured Text Formats

| Language | Parser Used                                                                         |
|----------|-------------------------------------------------------------------------------------|
| CSS      | [tree-sitter/tree-sitter-css](https://github.com/tree-sitter/tree-sitter-css)       |
| HCL      | [MichaHoffmann/tree-sitter-hcl](https://github.com/MichaHoffmann/tree-sitter-hcl)   |
| HTML     | [tree-sitter/tree-sitter-html](https://github.com/tree-sitter/tree-sitter-html)     |
| JSON     | [tree-sitter/tree-sitter-json](https://github.com/tree-sitter/tree-sitter-json)     |
| LaTeX    | [latex-lsp/tree-sitter-latex](https://github.com/latex-lsp/tree-sitter-latex)       |
| Newick   | [delehef/tree-sitter-newick](https://github.com/delehef/tree-sitter-newick)         |
| SCSS     | [serenadeai/tree-sitter-scss](https://github.com/serenadeai/tree-sitter-scss)       |
| TOML     | [ikatyang/tree-sitter-toml](https://github.com/ikatyang/tree-sitter-toml)           |
| XML      | [ObserverOfTime/tree-sitter-xml](https://github.com/ObserverOfTime/tree-sitter-xml) |
| YAML     | [ikatyang/tree-sitter-yaml](https://github.com/ikatyang/tree-sitter-yaml)           |
<|MERGE_RESOLUTION|>--- conflicted
+++ resolved
@@ -47,11 +47,8 @@
 | Ruby            | [tree-sitter/tree-sitter-ruby](https://github.com/tree-sitter/tree-sitter-ruby)             |
 | Rust            | [tree-sitter/tree-sitter-rust](https://github.com/tree-sitter/tree-sitter-rust)             |
 | Scala           | [tree-sitter/tree-sitter-scala](https://github.com/tree-sitter/tree-sitter-scala)           |
-<<<<<<< HEAD
+| Scheme          | [6cdh/tree-sitter-scheme](https://github.com/6cdh/tree-sitter-scheme)                       |
 | Smali           | [amaanq/tree-sitter-smali](https://github.com/amaanq/tree-sitter-smali)                     |
-=======
-| Scheme          | [6cdh/tree-sitter-scheme](https://github.com/6cdh/tree-sitter-scheme)                       |
->>>>>>> 67ada1cc
 | Solidity        | [JoranHonig/tree-sitter-solidity](https://github.com/JoranHonig/tree-sitter-solidity)       |
 | SQL             | [m-novikov/tree-sitter-sql](https://github.com/m-novikov/tree-sitter-sql)                   |
 | Swift           | [alex-pinkus/tree-sitter-swift](https://github.com/alex-pinkus/tree-sitter-swift)           |
