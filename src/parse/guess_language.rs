//! Guess which programming language a file is written in.
//!
//! This is heavily based on GitHub's
//! [linguist](https://github.com/github/linguist/blob/master/docs/how-linguist-works.md),
//! particularly its
//! [languages.yml](https://github.com/github/linguist/blob/master/lib/linguist/languages.yml).
//!
//! Difftastic does not reuse languages.yml directly. Linguist has a
//! larger set of language detection strategies.

use std::{borrow::Borrow, path::Path};

use lazy_static::lazy_static;
use regex::Regex;
use strum::{EnumIter, IntoEnumIterator};

/// Languages supported by difftastic. Each language here has a
/// corresponding tree-sitter parser.
#[derive(Debug, Clone, Copy, PartialEq, Eq, EnumIter)]
pub(crate) enum Language {
    Ada,
    Apex,
    Bash,
    C,
    Clojure,
    CMake,
    CommonLisp,
    CPlusPlus,
    CSharp,
    Css,
    Dart,
    Elixir,
    Elm,
    Elvish,
    EmacsLisp,
    Erlang,
    Gleam,
    Go,
    Hack,
    Hare,
    Haskell,
    Hcl,
    Html,
    Janet,
    Java,
    JavaScript,
    JavascriptJsx,
    Json,
    Julia,
    Kotlin,
    LaTeX,
    Lua,
    Make,
    Newick,
    Nix,
    ObjC,
    OCaml,
    OCamlInterface,
    Pascal,
    Perl,
    Php,
    Python,
    Qml,
    R,
    Racket,
    Ruby,
    Rust,
    Scala,
    Scheme,
    Scss,
    Smali,
    Solidity,
    Sql,
    Swift,
    Toml,
    TypeScript,
    TypeScriptTsx,
    Vhdl,
    Xml,
    Yaml,
    Zig,
}

#[derive(Debug, Clone, Copy, PartialEq)]
pub(crate) enum LanguageOverride {
    Language(Language),
    PlainText,
}

/// If there is a language called `name` (comparing case
/// insensitively), return it. Treat `"text"` as an additional option.
pub(crate) fn language_override_from_name(name: &str) -> Option<LanguageOverride> {
    let name = name.trim().to_lowercase();

    if name == "text" {
        return Some(LanguageOverride::PlainText);
    }

    for language in Language::iter() {
        let lang_name = language_name(language);
        if lang_name.to_lowercase() == name {
            return Some(LanguageOverride::Language(language));
        }
    }

    None
}

/// The language name shown to the user.
pub(crate) fn language_name(language: Language) -> &'static str {
    match language {
        Ada => "Ada",
        Apex => "Apex",
        Bash => "Bash",
        C => "C",
        Clojure => "Clojure",
        CMake => "CMake",
        CommonLisp => "Common Lisp",
        CPlusPlus => "C++",
        CSharp => "C#",
        Css => "CSS",
        Dart => "Dart",
        Elixir => "Elixir",
        Elm => "Elm",
        Elvish => "Elvish",
        EmacsLisp => "Emacs Lisp",
        Erlang => "Erlang",
        Gleam => "Gleam",
        Go => "Go",
        Hack => "Hack",
        Hare => "Hare",
        Haskell => "Haskell",
        Hcl => "HCL",
        Html => "HTML",
        Janet => "Janet",
        Java => "Java",
        JavaScript => "JavaScript",
        JavascriptJsx => "JavaScript JSX",
        Json => "JSON",
        Julia => "Julia",
        Kotlin => "Kotlin",
        LaTeX => "LaTeX",
        Lua => "Lua",
        Make => "Make",
        Newick => "Newick",
        Nix => "Nix",
        ObjC => "Objective-C",
        OCaml => "OCaml",
        OCamlInterface => "OCaml Interface",
        Pascal => "Pascal",
        Perl => "Perl",
        Php => "PHP",
        Python => "Python",
        Qml => "QML",
        R => "R",
        Racket => "Racket",
        Ruby => "Ruby",
        Rust => "Rust",
        Scala => "Scala",
<<<<<<< HEAD
        Smali => "Smali",
=======
        Scheme => "Scheme",
>>>>>>> 67ada1cc
        Scss => "SCSS",
        Solidity => "Solidity",
        Sql => "SQL",
        Swift => "Swift",
        Toml => "TOML",
        TypeScript => "TypeScript",
        TypeScriptTsx => "TypeScript TSX",
        Vhdl => "VHDL",
        Xml => "XML",
        Yaml => "YAML",
        Zig => "Zig",
    }
}

use Language::*;

/// File globs that identify languages based on the file path.
pub(crate) fn language_globs(language: Language) -> Vec<glob::Pattern> {
    let glob_strs: &'static [&'static str] = match language {
        Ada => &["*.ada", "*.adb", "*.ads"],
        Bash => &[
            "*.bash",
            "*.bats",
            "*.cgi",
            "*.command",
            "*.env",
            "*.fcgi",
            "*.ksh",
            "*.sh",
            "*.sh.in",
            "*.tmux",
            "*.tool",
            "*.zsh",
            ".bash_aliases",
            ".bash_history",
            ".bash_logout",
            ".bash_profile",
            ".bashrc",
            ".cshrc",
            ".env",
            ".env.example",
            ".flaskenv",
            ".kshrc",
            ".login",
            ".profile",
            ".zlogin",
            ".zlogout",
            ".zprofile",
            ".zshenv",
            ".zshrc",
            "9fs",
            "PKGBUILD",
            "bash_aliases",
            "bash_logout",
            "bash_profile",
            "bashrc",
            "cshrc",
            "gradlew",
            "kshrc",
            "login",
            "man",
            "profile",
            "zlogin",
            "zlogout",
            "zprofile",
            "zshenv",
            "zshrc",
        ],
        Apex => &["*.cls", "*.apexc", "*.trigger"],
        C => &["*.c"],
        Clojure => &[
            "*.bb", "*.boot", "*.clj", "*.cljc", "*.clje", "*.cljs", "*.cljx", "*.edn", "*.joke",
            "*.joker",
        ],
        CMake => &["*.cmake", "*.cmake.in", "CMakeLists.txt"],
        CommonLisp => &["*.lisp", "*.lsp", "*.asd"],
        // Treat .h as C++ rather than C. This is an arbitrary choice, but
        // C++ is more widely used than C according to
        // https://madnight.github.io/githut/
        // Also, treating CUDA as C++
        CPlusPlus => &[
            "*.cc", "*.cpp", "*.h", "*.hh", "*.hpp", "*.ino", "*.cxx", "*.cu",
        ],
        CSharp => &["*.cs"],
        Css => &["*.css"],
        Dart => &["*.dart"],
        Elm => &["*.elm"],
        EmacsLisp => &["*.el", ".emacs", "_emacs", "Cask"],
        Elixir => &["*.ex", "*.exs"],
        Elvish => &["*.elv"],
        Erlang => &[
            "*.erl",
            "*.app.src",
            "*.es",
            "*.escript",
            "*.hrl",
            "*.xrl",
            "*.yrl",
            "Emakefile",
        ],
        Gleam => &["*.gleam"],
        Go => &["*.go"],
        Hack => &["*.hack", "*.hck", "*.hhi"],
        Hare => &["*.ha"],
        Haskell => &["*.hs"],
        Hcl => &["*.hcl", "*.nomad", "*.tf", "*.tfvars", "*.workflow"],
        Html => &["*.html", "*.htm", "*.xhtml"],
        Janet => &["*.janet", "*.jdn"],
        Java => &["*.java"],
        JavaScript => &["*.cjs", "*.js", "*.mjs", "*.snap"],
        Json => &[
            "*.json",
            "*.avsc",
            "*.geojson",
            "*.gltf",
            "*.har",
            "*.ice",
            "*.JSON-tmLanguage",
            "*.jsonl",
            "*.mcmeta",
            "*.tfstate",
            "*.tfstate.backup",
            "*.topojson",
            "*.webapp",
            "*.webmanifest",
            ".arcconfig",
            ".auto-changelog",
            ".c8rc",
            ".htmlhintrc",
            ".imgbotconfig",
            ".nycrc",
            ".tern-config",
            ".tern-project",
            ".watchmanconfig",
            "Pipfile.lock",
            "composer.lock",
            "mcmod.info",
        ],
        JavascriptJsx => &["*.jsx"],
        Julia => &["*.jl"],
        Kotlin => &["*.kt", "*.ktm", "*.kts"],
        LaTeX => &["*.aux", "*.cls", "*.sty", "*.tex"],
        Lua => &["*.lua"],
        Make => &[
            "*.mak",
            "*.d",
            "*.make",
            "*.makefile",
            "*.mk",
            "*.mkfile",
            "BSDmakefile",
            "GNUmakefile",
            "Kbuild",
            "Makefile",
            "Makefile.am",
            "Makefile.boot",
            "Makefile.frag",
            "Makefile.in",
            "Makefile.inc",
            "Makefile.wat",
            "makefile",
            "makefile.sco",
            "mkfile",
        ],
        Newick => &["*.nhx", "*.nwk", "*.nh"],
        Nix => &["*.nix"],
        ObjC => &["*.m"],
        OCaml => &["*.ml"],
        OCamlInterface => &["*.mli"],
        Pascal => &["*.pas", "*.dfm", "*.dpr", "*.lpr", "*.pascal"],
        Perl => &["*.pm", "*.pl"],
        Php => &["*.php"],
        Python => &["*.py", "*.py3", "*.pyi", "*.bzl", "TARGETS", "BUCK", "DEPS"],
        Qml => &["*.qml"],
        R => &["*.R", "*.r", "*.rd", "*.rsx", ".Rprofile", "expr-dist"],
        Racket => &["*.rkt"],
        Ruby => &[
            "*.rb",
            "*.builder",
            "*.spec",
            "*.rake",
            "Gemfile",
            "Rakefile",
        ],
        Rust => &["*.rs"],
        Scala => &["*.scala", "*.sbt", "*.sc"],
<<<<<<< HEAD
        Smali => &["*.smali"],
=======
        Scheme => &["*.scm"],
>>>>>>> 67ada1cc
        Scss => &["*.scss"],
        Solidity => &["*.sol"],
        Sql => &["*.sql", "*.pgsql"],
        Swift => &["*.swift"],
        Toml => &[
            "*.toml",
            "Cargo.lock",
            "Gopkg.lock",
            "Pipfile",
            "poetry.lock",
        ],
        TypeScript => &["*.ts"],
        TypeScriptTsx => &["*.tsx"],
        Vhdl => &["*.vhdl", "*.vhd"],
        Xml => &[
            "*.ant",
            "*.csproj",
            "*.plist",
            "*.resx",
            "*.svg",
            "*.ui",
            "*.vbproj",
            "*.xaml",
            "*.xml",
            "*.xsd",
            "*.xsl",
            "*.xslt",
            "*.zcml",
            "App.config",
            "nuget.config",
            "packages.config",
            ".classpath",
            ".cproject",
            ".project",
        ],
        Yaml => &["*.yaml", "*.yml"],
        Zig => &["*.zig"],
    };

    glob_strs
        .iter()
        .map(|name| {
            glob::Pattern::new(name).expect("Glob in difftastic source should be well-formed")
        })
        .collect()
}

fn looks_like_hacklang(path: &Path, src: &str) -> bool {
    if let Some(extension) = path.extension() {
        if extension == "php" && src.starts_with("<?hh") {
            return true;
        }
    }

    false
}

/// Use a heuristic to determine if a '.h' file looks like Objective-C.
/// We look for a line starting with '#import', '@interface' or '@protocol'
/// near the top of the file.  These keywords are not valid C or C++, so this
/// should not produce false positives.
fn looks_like_objc(path: &Path, src: &str) -> bool {
    if let Some(extension) = path.extension() {
        if extension == "h" {
            return src.lines().take(100).any(|line| {
                ["#import", "@interface", "@protocol"]
                    .iter()
                    .any(|keyword| line.starts_with(keyword))
            });
        }
    }

    false
}

fn looks_like_xml(src: &str) -> bool {
    src.starts_with("<?xml")
}

pub(crate) fn guess(
    path: &Path,
    src: &str,
    overrides: &[(LanguageOverride, Vec<glob::Pattern>)],
) -> Option<Language> {
    if let Some(file_name) = path.file_name() {
        let file_name = file_name.to_string_lossy();
        for (lang_override, patterns) in overrides {
            for pattern in patterns {
                if pattern.matches(&file_name) {
                    match lang_override {
                        LanguageOverride::Language(lang) => return Some(*lang),
                        LanguageOverride::PlainText => {
                            return None;
                        }
                    }
                }
            }
        }
    }

    if let Some(lang) = from_emacs_mode_header(src) {
        return Some(lang);
    }
    if let Some(lang) = from_shebang(src) {
        return Some(lang);
    }

    // Handle cases where file detection should override globbing,
    // specifically *.php as potentially Hack or *.h as potentially
    // Objective-C.
    if looks_like_hacklang(path, src) {
        return Some(Language::Hack);
    }
    if looks_like_objc(path, src) {
        return Some(Language::ObjC);
    }

    if let Some(lang) = from_glob(path) {
        return Some(lang);
    }

    if looks_like_xml(src) {
        return Some(Language::Xml);
    }

    None
}

/// Try to guess the language based on an Emacs mode comment at the
/// beginning of the file.
///
/// <https://www.gnu.org/software/emacs/manual/html_node/emacs/Choosing-Modes.html>
/// <https://www.gnu.org/software/emacs/manual/html_node/emacs/Specifying-File-Variables.html>
fn from_emacs_mode_header(src: &str) -> Option<Language> {
    lazy_static! {
        static ref MODE_RE: Regex = Regex::new(r"-\*-.*mode:([^;]+?);.*-\*-").unwrap();
        static ref SHORTHAND_RE: Regex = Regex::new(r"-\*-(.+)-\*-").unwrap();
    }

    // Emacs allows the mode header to occur on the second line if the
    // first line is a shebang.
    for line in src.lines().take(2) {
        let mode_name: String = match (MODE_RE.captures(line), SHORTHAND_RE.captures(line)) {
            (Some(cap), _) | (_, Some(cap)) => cap[1].into(),
            _ => "".into(),
        };
        let lang = match mode_name.to_ascii_lowercase().trim() {
            "ada" => Some(Ada),
            "c" => Some(C),
            "clojure" => Some(Clojure),
            "csharp" => Some(CSharp),
            "css" => Some(Css),
            "dart" => Some(Dart),
            "c++" => Some(CPlusPlus),
            "elixir" => Some(Elixir),
            "elm" => Some(Elm),
            "elvish" => Some(Elvish),
            "emacs-lisp" => Some(EmacsLisp),
            "gleam" => Some(Gleam),
            "go" => Some(Go),
            "haskell" => Some(Haskell),
            "hcl" => Some(Hcl),
            "html" => Some(Html),
            "janet" => Some(Janet),
            "java" => Some(Java),
            "js" | "js2" => Some(JavaScript),
            "lisp" => Some(CommonLisp),
            "nxml" => Some(Xml),
            "objc" => Some(ObjC),
            "perl" => Some(Perl),
            "python" => Some(Python),
            "racket" => Some(Racket),
            "rjsx" => Some(JavascriptJsx),
            "ruby" => Some(Ruby),
            "rust" => Some(Rust),
            "scala" => Some(Scala),
            "scss" => Some(Scss),
            "sh" => Some(Bash),
            "solidity" => Some(Solidity),
            "sql" => Some(Sql),
            "swift" => Some(Swift),
            "toml" => Some(Toml),
            "tuareg" => Some(OCaml),
            "typescript" => Some(TypeScript),
            "vhdl" => Some(Vhdl),
            "yaml" => Some(Yaml),
            "zig" => Some(Zig),
            _ => None,
        };
        if lang.is_some() {
            return lang;
        }
    }

    None
}

/// Try to guess the language based on a shebang present in the source.
fn from_shebang(src: &str) -> Option<Language> {
    lazy_static! {
        static ref RE: Regex = Regex::new(r"#!(?:/usr/bin/env )?([^ ]+)").unwrap();
    }
    if let Some(first_line) = src.lines().next() {
        if let Some(cap) = RE.captures(first_line) {
            let interpreter_path = Path::new(&cap[1]);
            if let Some(name) = interpreter_path.file_name() {
                match name.to_string_lossy().borrow() {
                    "ash" | "bash" | "dash" | "ksh" | "mksh" | "pdksh" | "rc" | "sh" | "zsh" => {
                        return Some(Bash)
                    }
                    "tcc" => return Some(C),
                    "lisp" | "sbc" | "ccl" | "clisp" | "ecl" => return Some(CommonLisp),
                    "elixir" => return Some(Elixir),
                    "elvish" => return Some(Elvish),
                    "escript" => return Some(Erlang),
                    "hhvm" => return Some(Hack),
                    "runghc" | "runhaskell" | "runhugs" => return Some(Haskell),
                    "chakra" | "d8" | "gjs" | "js" | "node" | "nodejs" | "qjs" | "rhino" | "v8"
                    | "v8-shell" => return Some(JavaScript),
                    "ocaml" | "ocamlrun" | "ocamlscript" => return Some(OCaml),
                    "perl" => return Some(Perl),
                    "python" | "python2" | "python3" => return Some(Python),
                    "Rscript" => return Some(R),
                    "ruby" | "macruby" | "rake" | "jruby" | "rbx" => return Some(Ruby),
                    "swift" => return Some(Swift),
                    "deno" | "ts-node" => return Some(TypeScript),
                    _ => {}
                }
            }
        }

        // Hack can use <?hh in files with a .php extension.
        if first_line.starts_with("<?hh") {
            return Some(Hack);
        }
    }

    None
}

fn from_glob(path: &Path) -> Option<Language> {
    match path.file_name() {
        Some(name) => {
            let name = name.to_string_lossy().into_owned();
            for language in Language::iter() {
                for glob in language_globs(language) {
                    if glob.matches(&name) {
                        return Some(language);
                    }
                }
            }

            None
        }
        None => None,
    }
}

#[cfg(test)]
mod tests {
    use pretty_assertions::assert_eq;

    use super::*;

    #[test]
    fn test_guess_by_extension() {
        let path = Path::new("foo.el");
        assert_eq!(guess(path, "", &[]), Some(EmacsLisp));
    }

    #[test]
    fn test_guess_by_whole_name() {
        let path = Path::new("foo/.bashrc");
        assert_eq!(guess(path, "", &[]), Some(Bash));
    }

    #[test]
    fn test_guess_by_shebang() {
        let path = Path::new("foo");
        assert_eq!(guess(path, "#!/bin/bash", &[]), Some(Bash));
    }

    #[test]
    fn test_guess_by_env_shebang() {
        let path = Path::new("foo");
        assert_eq!(guess(path, "#!/usr/bin/env python", &[]), Some(Python));
    }

    #[test]
    fn test_guess_by_emacs_mode() {
        let path = Path::new("foo");
        assert_eq!(
            guess(path, "; -*- mode: Lisp; eval: (auto-fill-mode 1); -*-", &[]),
            Some(CommonLisp)
        );
    }

    #[test]
    fn test_guess_by_emacs_mode_second_line() {
        let path = Path::new("foo");
        assert_eq!(
            guess(path, "#!/bin/bash\n; -*- mode: Lisp; -*-", &[]),
            Some(CommonLisp)
        );
    }

    #[test]
    fn test_guess_by_emacs_mode_shorthand() {
        let path = Path::new("foo");
        assert_eq!(guess(path, "(* -*- tuareg -*- *)", &[]), Some(OCaml));
    }

    #[test]
    fn test_guess_by_emacs_mode_shorthand_no_spaces() {
        let path = Path::new("foo");
        assert_eq!(guess(path, "# -*-python-*-", &[]), Some(Python));
    }

    #[test]
    fn test_guess_by_xml_header() {
        let path = Path::new("foo");
        assert_eq!(
            guess(path, "<?xml version=\"1.0\" encoding=\"utf-8\"?>", &[]),
            Some(Xml)
        );
    }

    #[test]
    fn test_guess_unknown() {
        let path = Path::new("jfkdlsjfkdsljfkdsljf");
        assert_eq!(guess(path, "", &[]), None);
    }

    #[test]
    fn test_guess_override() {
        let path = Path::new("foo.el");
        assert_eq!(
            guess(
                path,
                "",
                &[(
                    LanguageOverride::Language(Css),
                    vec![glob::Pattern::new("*.el").unwrap()],
                )]
            ),
            Some(Css)
        );
    }
}<|MERGE_RESOLUTION|>--- conflicted
+++ resolved
@@ -157,11 +157,8 @@
         Ruby => "Ruby",
         Rust => "Rust",
         Scala => "Scala",
-<<<<<<< HEAD
+        Scheme => "Scheme",
         Smali => "Smali",
-=======
-        Scheme => "Scheme",
->>>>>>> 67ada1cc
         Scss => "SCSS",
         Solidity => "Solidity",
         Sql => "SQL",
@@ -348,11 +345,8 @@
         ],
         Rust => &["*.rs"],
         Scala => &["*.scala", "*.sbt", "*.sc"],
-<<<<<<< HEAD
+        Scheme => &["*.scm"],
         Smali => &["*.smali"],
-=======
-        Scheme => &["*.scm"],
->>>>>>> 67ada1cc
         Scss => &["*.scss"],
         Solidity => &["*.sol"],
         Sql => &["*.sql", "*.pgsql"],
